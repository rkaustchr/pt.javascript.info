# Interaction: alert, prompt, confirm

This part of the tutorial aims to cover JavaScript "as is", without environment-specific tweaks.

But still we use a browser as the demo environment. So we should know at least few user-interface functions. In this chapter we'll get familiar with the browser functions `alert`, `prompt` and `confirm`.

[cut]

## alert

Syntax:

```js
alert(message);
```

This shows a message and pauses the script execution until the user presses "OK".

For example:

```js run
alert("Hello");
```

<<<<<<< HEAD
The mini-window with the message is called a *modal window*. The word "modal" means that the visitor can't interact with the rest of the page, press other buttons etc, until they deal with the window. In this case -- until they press "OK".
=======
The mini-window with the message is called a *modal window*. The word "modal" means that the visitor can't interact with the rest of the page, press other buttons etc, until they have dealt with the window. In this case -- until they press "OK".
>>>>>>> 911bf181

## prompt

Function `prompt` accepts two arguments:

```js no-beautify
result = prompt(title[, default]);
```

It shows a modal window with a text message, an input field for the visitor and buttons OK/CANCEL.

`title`
: The text to show to the visitor.

`default`
: An optional second parameter, the initial value for the input field.

The visitor may type something in the prompt input field and press OK. Or they can cancel the input by pressing a CANCEL button or hitting the `key:Esc` key.

The call to `prompt` returns the text from the field or `null` if the input was canceled.

For instance:

```js run
let age = prompt('How old are you?', 100);

alert(`You are ${age} years old!`); // You are 100 years old!
```

````warn header="IE: always supply a `default`"
The second parameter is optional. But if we don't supply it, Internet Explorer would insert the text `"undefined"` into the prompt.

Run this code in Internet Explorer to see that:

```js run
let test = prompt("Test");
```

So, to look good in IE, it's recommended to always provide the second argument:

```js run
let test = prompt("Test", ''); // <-- for IE
```
````

## confirm

The syntax:

```js
result = confirm(question);
```

Function `confirm` shows a modal window with a `question` and two buttons: OK and CANCEL.

The result is `true` if OK is pressed and `false` otherwise.

For example:

```js run
let isBoss = confirm("Are you the boss?");

alert( isBoss ); // true if OK is pressed
```

## Summary

We covered 3 browser-specific functions to interact with the visitor:

`alert`
: shows a message.

`prompt`
: shows a message asking the user to input text. It returns the text or, if CANCEL or `key:Esc` is clicked, all browsers except Safari return `null`.

`confirm`
: shows a message and waits the user to press "OK" or "CANCEL". It returns `true` for OK and `false` for CANCEL/`key:Esc`.

All these methods are modal: they pause the script execution and don't allow the visitor to interact with the rest of the page until the message has been dismissed.

There are two limitations shared by all the methods above:

1. The exact location of the modal window is determined by the browser. Usually it's in the center.
2. The exact look of the window also depends on the browser. We can't modify it.

That is the price for simplicity. There are other ways to show nicer windows and richer interaction with the visitor, but if "bells and whistles" do not matter much, these methods work just fine.<|MERGE_RESOLUTION|>--- conflicted
+++ resolved
@@ -22,11 +22,7 @@
 alert("Hello");
 ```
 
-<<<<<<< HEAD
-The mini-window with the message is called a *modal window*. The word "modal" means that the visitor can't interact with the rest of the page, press other buttons etc, until they deal with the window. In this case -- until they press "OK".
-=======
 The mini-window with the message is called a *modal window*. The word "modal" means that the visitor can't interact with the rest of the page, press other buttons etc, until they have dealt with the window. In this case -- until they press "OK".
->>>>>>> 911bf181
 
 ## prompt
 
