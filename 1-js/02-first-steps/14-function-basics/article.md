--- conflicted
+++ resolved
@@ -205,11 +205,8 @@
 ```
 
 ```smart header="Evaluation of default parameters"
-<<<<<<< HEAD
 In JavaScript, a default parameter is evaluated every time the function is called without the respective parameter. In the example above, `anotherFunction()` is called every time `someMessage()` is called without the `text` parameter. This is in contrast to some other languages like Python, where any default parameters are evaluated only once during the initial interpretation.
-=======
-In JavaScript, a default parameter is evaluated every time the function is called without the respective parameter. In the example above, `anotherFunction()` is called everytime `someMessage()` is called without the `text` parameter. This is in contrast to some other languages like Python, where any default parameters are evaluated only once during the initial interpretation.
->>>>>>> 8cae95a4
+
 ```
 
 
